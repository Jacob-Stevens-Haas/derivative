--- conflicted
+++ resolved
@@ -1,9 +1,5 @@
 # Byte-compiled / optimized / DLL files
 __pycache__/
-<<<<<<< HEAD
-playground/
-.idea/
-=======
 *.py[cod]
 *$py.class
 
@@ -114,5 +110,4 @@
 .obj/
 
 # Exploratory work
-playground/
->>>>>>> 63e1c082
+playground/